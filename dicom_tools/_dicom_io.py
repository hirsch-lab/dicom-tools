import errno
import shutil
import logging
import pandas as pd
import pydicom as dicom
from pathlib import Path
from itertools import islice
from datetime import datetime
from collections import defaultdict
from ._utils import (check_in_dir,
                     ensure_out_dir,
                     create_progress_bar)


try:
    _PYDICOM_MAJOR_VERSION = int(dicom.__version__.split(".")[0])
except AttributeError:
    _PYDICOM_MAJOR_VERSION = 3

_NA = "N/A"
_DICOM_SUFFIX = ".dcm"
_LOGGER_ID = "dicom"
_logger = logging.getLogger(_LOGGER_ID)

# Run static type checking with the following command:
# mypy _utils.py --ignore-missing-imports --allow-redefinition
from typing import TypeVar, Optional, Tuple, List, Callable, Any
# Protocol is part of the typing module in Python 3.8+,
# but it remains available for older Python versions.
from typing_extensions import Protocol
PathLike = TypeVar("PathLike", str, Path)
OptionalPathList = Optional[List[Path]]
OptionalFilter = Optional[Callable[[PathLike], bool]]
class CallablePrinter(Protocol):
    def __call__(self, msg: Optional[str]=None) -> None: ...
OptionalPrinter = Optional[CallablePrinter]


def copy_from_file(in_dir: PathLike,
                   out_dir: PathLike,
                   list_file: PathLike,
                   list_column: Optional[str]=None,
                   flat_copy: bool=False,
                   raise_if_missing: bool=True,
                   show_progress: bool=True) -> OptionalPathList:
    """
    Copy content from source_dir to out_dir as defined in the list_file.
    """
    list_file = Path(list_file)
    if not list_file.is_file():
        _logger.error("List file does not exist: %s", list_file)
        return None

    if list_column is not None:
        df = pd.read_csv(list_file, comment="#")
        if list_column not in df:
            _logger.error("List file misses a column named '%s'!", list_column)
            return None
        to_copy = df[list_column]
    else:
        df = pd.read_csv(list_file, comment="#", header=None)
        # Pick first column
        to_copy = df.iloc[:,0]
    return copy_from_list(in_dir=in_dir,
                          out_dir=out_dir,
                          to_copy=to_copy,
                          flat_copy=flat_copy,
                          raise_if_missing=raise_if_missing,
                          show_progress=show_progress)


def copy_from_list(in_dir: PathLike,
                   out_dir: PathLike,
                   to_copy: List[str],
                   flat_copy: bool=False,
                   raise_if_missing: bool=True,
                   show_progress: bool=True) -> OptionalPathList:
    """
    Note: This function is generic, it copies all files or folders specified
    in the input list, not just DICOMs.
    """
    in_dir = Path(in_dir)
    out_dir = Path(out_dir)
    if not check_in_dir(in_dir):
        return None
    if not ensure_out_dir(out_dir):
        return None

    n_files = len(to_copy)
    _logger.info("Copying data...")
    progress = create_progress_bar(size=n_files,
                                   label="WORK",
                                   enabled=show_progress)
    progress.start()

    entries_copied = []
    for i, filename in enumerate(to_copy):
        src = in_dir / filename
        if flat_copy:
            dst = out_dir / Path(filename).name
        else:
            dst = out_dir / filename

        # Copy directory robustly.
        # Source: http://stackoverflow.com/questions/1994488/ (user tzot)
        ensure_out_dir(dst.parent, raise_error=True)
        if not dst.exists():
            _logger.info("Copying content: %s...", filename)
            try:
                shutil.copytree(src, dst)
            except OSError as exc:
                if exc.errno == errno.ENOTDIR:
                    shutil.copy(src, dst)
                else:  # pragma no cover
                    if raise_if_missing:
                        _logger.error("Could not copy content %s.", src)
                        raise
                    else:
                        _logger.warning("Could not copy content %s.", src)
        else:
            _logger.info("Skipping existing content: %s...", filename)

        if dst.exists():
            entries_copied.append(dst)

        progress.update(i)
    progress.finish()
    _logger.info("Done!")
    _logger.info("Copied %d out of %d entries.",
                 len(entries_copied), len(to_copy))

    return entries_copied


def copy_headers(in_dir: PathLike,
                 out_dir: PathLike,
                 glob_expr: str=f"**/*{_DICOM_SUFFIX}",
                 file_filter: OptionalFilter=None,
                 first_file_only: bool=True,
                 show_progress: bool=True,
                 detect_empty: bool=False,
                 skip_empty: bool=False) -> OptionalPathList:
    in_dir = Path(in_dir)
    out_dir = Path(out_dir)
    if not check_in_dir(in_dir):
        return None
    if not ensure_out_dir(out_dir):
        return None

    # Identify the files, can be slow
    _logger.info("Collecting DICOM files...")
    dicom_files = sorted(in_dir.glob(glob_expr))
    n_files = len(dicom_files)

    # Apply filter
    if file_filter:
        _logger.info("Filtering files...")
        _logger.info("  - files before filtering: %d", n_files)
        dicom_files = list(filter(file_filter, dicom_files))
        n_files = len(dicom_files)
        _logger.info("  - files after filtering:  %d", n_files)

    # Copy action
    files_created = []
    folders_created = set()
    no_pixel_data = []

    _logger.info("Copying DICOM files...")
    progress = create_progress_bar(size=n_files,
                                   label="WORK",
                                   threaded=True,
                                   enabled=show_progress)
    previous_parent = None
    for i, filepath in enumerate(dicom_files):
        progress.update(i)
        out_file = out_dir / filepath.relative_to(in_dir)
        out_parent = out_file.parent
        if not ensure_out_dir(out_parent):  # pragma no cover
            continue
        folders_created.add(out_parent)
        if first_file_only and out_parent==previous_parent:
            continue
<<<<<<< HEAD
        dataset = dicom.dcmread(filepath)
        # This fixes a problem for corrupted data sets.
=======
        dataset = dicom.dcmread(filepath,
                                stop_before_pixels=not (detect_empty or skip_empty))

>>>>>>> c6bb2bbd
        pixel_data_tag = dicom.tag.Tag("PixelData")
        
        # If detect_empty or skip_empty:
        if not pixel_data_tag in dataset:
            if detect_empty:
                _logger.warning("PixelData is empty: %s", filepath.name)
                no_pixel_data.append(filepath)
            if skip_empty:
                continue

        # Remove PixelData (header only dicom)
        if pixel_data_tag in dataset:
            # Reset pixel data.
            del dataset.PixelData

        if _PYDICOM_MAJOR_VERSION >= 3:
            dataset.save_as(str(out_file),
                            enforce_file_format=True)
        else:
<<<<<<< HEAD
            _logger.debug("No pixel data to remove: %s", filepath.stem)
        if _PYDICOM_MAJOR_VERSION >= 3:
            dataset.save_as(str(out_file),
                            enforce_file_format=True)
        else:
            dataset.save_as(str(out_file),
                            write_like_original=True)
=======
            dataset.save_as(str(out_file),
                            write_like_original=True)
            
>>>>>>> c6bb2bbd
        files_created.append(out_file)
        previous_parent = out_parent

    if no_pixel_data:
        # Cases with missing pixel data
        no_pixel_data_file = out_dir / "_no_pixel_data.csv"
        with open(no_pixel_data_file, "w") as f:
            f.write("\n".join([str(f) for f in no_pixel_data]))

    progress.finish()
    _logger.info("Done!")
    _logger.info("Created %d DICOM headers in %d folders.",
                 len(files_created), len(folders_created))
    return files_created


def print_info(path: PathLike,
               printer: OptionalPrinter=None,
               detailed: bool=False) -> None:
    path = Path(path)

    def default_printer(msg:Optional[str]=None) -> None:
        msg = "" if msg is None else msg
        _logger.info(msg)
    printer = default_printer if printer is None else printer

    if path.is_dir():
        files = list(sorted(path.glob(f"*{_DICOM_SUFFIX}")))
        if not files:
            msg = "No DICOM files found under this location: %s"
            _logger.error(msg, path)
            return
        # Pick first entry
        path = files[0]
    if not path.exists():
        _logger.error("File or folder does not exist: %s", path)
        return
    if not path.suffix == _DICOM_SUFFIX:
        _logger.error("Expecting a DICOM file as input: %s", path)
        return

    dataset = dicom.dcmread(path)

    if detailed:
        printer()
        printer("Entire DICOM dictionary:\n" + str(dataset))

    printer()
    printer("Filename.........: %s" % path.name)
    printer("Storage type.....: %s" % dataset.SOPClassUID)
    printer()

    pat_name = dataset.PatientName
    pat_name = _NA if not pat_name else pat_name
    printer("Patient's name...: %s" % pat_name)
    printer("Patient id.......: %s" % dataset.PatientID)
    printer("Modality.........: %s" % dataset.Modality)
    printer("Study date.......: %s" % dataset.StudyDate)

    if "PixelData" in dataset:
        rows = int(dataset.Rows)
        cols = int(dataset.Columns)
        printer("Image size.......: {rows:d} x {cols:d}, {size:d} bytes".format(
                rows=rows, cols=cols, size=len(dataset.PixelData)))
        if "PixelSpacing" in dataset:
            printer("Pixel spacing....: %s" % dataset.PixelSpacing)

    if "NumberOfFrames" in dataset:
       n_frames = int(dataset.NumberOfFrames)
    else:
       dir_path = path if path.is_dir() else path.parent
       n_frames = len(list(dir_path.glob(f"*{_DICOM_SUFFIX}")))
    printer("Number of frames.: %s" % n_frames)
    printer("Slice location...: %s" % dataset.get("SliceLocation", _NA))
    printer("Seq. description.: %s" % dataset.get("SequenceDescription", _NA))


def create_dataset_summary(in_dir: PathLike,
                           glob_expr: str=f"**/*{_DICOM_SUFFIX}",
                           n_series_max: Optional[int]=None,
                           show_progress: bool=True,
                           extra_tags: Optional[List[str]]=[],
<<<<<<< HEAD
=======
                           read_pixel_data: bool=False,
>>>>>>> c6bb2bbd
                           ) -> pd.DataFrame:
    """
    Recursively search for DICOM data in a folder and represent the data
    as a pandas DataFrame.
    """
    in_dir = Path(in_dir)

    def _canonical_datetime(date: str, time:str) -> datetime:
        if len(time.split(".")) > 1:
            dt = datetime.strptime(date+time,"%Y%m%d%H%M%S.%f")
        else:
            dt = datetime.strptime(date+time,"%Y%m%d%H%M%S")
        return dt

    def _extract_time(dataset: dicom.Dataset,
                      dataset_id: str) -> Tuple[datetime, str]:
        if "AcquisitionDate" in dataset and "AcquisitionTime" in dataset:
            dt = _canonical_datetime(date=dataset.AcquisitionDate,
                                     time=dataset.AcquisitionTime)
            dt_type = "AcquisitionDateTime"
        elif "StudyDate" in dataset and "StudyTime" in dataset:
            dt = _canonical_datetime(date=dataset.StudyDate,
                                     time=dataset.StudyTime)
            dt_type = "StudyDateTime"
        elif "InstanceCreationDate" in dataset and "InstanceCreationTime" in dataset:
            dt = _canonical_datetime(date=dataset.InstanceCreationDate,
                                     time=dataset.InstanceCreationTime)
            dt_type = "InstanceCreationDateTime"
        elif "SeriesDate" in dataset and "SeriesTime" in dataset:
            dt = _canonical_datetime(date=dataset.SeriesDate,
                                     time=dataset.SeriesTime)
            dt_type = "SeriesDateTime"
        else:
            _logger.warning("No date tag for dataset: %s", dataset_id)
            dt = datetime.utcfromtimestamp(0)
            dt_type = _NA
        return dt, dt_type

    def _extract_key(dataset: dicom.Dataset,
                     dataset_id: str,
                     key: str,
                     default: Any=_NA,
                     warn: bool=True) -> Any:
        def _clean_string(s: str) -> str:
            if not isinstance(s, str):
                return s
            return s.replace('\"',"").replace("\n","_").replace(";","_")
        value = dataset.get(key, None)
        if value is None:
            if warn:  # pragma no cover
                _logger.warning("Dataset has no tag '%s': %s",
                                key, dataset_id)
            value = default
        if isinstance(value, str):
            value = _clean_string(value)
        return value

    if extra_tags is None:
        extra_tags = []

    # Construct a dict that maps the series to the *first* DICOM file.
    # Assumption: DICOM series are located in distinct folders that
    # contain the files/DICOM instances.
    files = list(sorted(in_dir.glob(glob_expr)))
    files_per_series = defaultdict(list)
    for f in files:
        series_id = f.parent.name
        files_per_series[series_id].append(f)
    if n_series_max and n_series_max > 0:
        # Take first n items.
        new_dict = dict(islice(files_per_series.items(),
                               n_series_max))
        files_per_series = defaultdict(list)
        files_per_series.update(new_dict)

    # Number of files = number of DICOM instances.
    # A DICOM instance can be a single slice or stack of slices.
    # n_files = len(files)
    n_files = sum(map(len, files_per_series.values()))
    n_series = len(files_per_series)

    _logger.info("Collecting data...")
    progress = create_progress_bar(size=n_series,
                                   label="WORK",
                                   threaded=True,
                                   enabled=show_progress)
    progress.start()
    data = []
    for i, (series_id, dicom_files) in enumerate(files_per_series.items()):
        # Always use the first file to extract data from.
        # len(files)>0 is guaranteed.
        file_path   = dicom_files[0]
        series_dir  = file_path.parent
        assert(series_dir.name == series_id)

        sid         = series_id
<<<<<<< HEAD
        dcm         = dicom.dcmread(file_path)
=======
        dcm         = dicom.dcmread(file_path, 
                                    stop_before_pixels=not read_pixel_data)
>>>>>>> c6bb2bbd
        patient_id  = dcm.PatientID
        dt, dt_type = _extract_time(dcm, sid)
        modality    = _extract_key(dcm, sid, "Modality",          _NA,  True)
        sop_uid     = _extract_key(dcm, sid, "SOPInstanceUID",    _NA,  True)
        study_uid   = _extract_key(dcm, sid, "StudyInstanceUID",  _NA,  True)
        series_uid  = _extract_key(dcm, sid, "SeriesInstanceUID", _NA,  True)
        thickness   = _extract_key(dcm, sid, "SliceThickness",    _NA,  False)
        cols        = _extract_key(dcm, sid, "Columns",           None, True)
        rows        = _extract_key(dcm, sid, "Rows",              None, True)
        size        = _NA if (cols==None or rows==None) else [cols, rows]
        spacing     = _extract_key(dcm, sid, "PixelSpacing",      _NA,  False)
        n_frames    = _extract_key(dcm, sid, "NumberOfFrames",    None, False)
<<<<<<< HEAD
        image_tags  = _extract_key(dcm, sid, "ImageTags",         _NA,  False)
        pixel_tags  = _extract_key(dcm, sid, "PixelTag",         _NA,  False)
        exam_tags   = _extract_key(dcm, sid, "ExamTag",          _NA,  False)
=======
>>>>>>> c6bb2bbd
        
        # Default extra columns...
        extra_tags.append("RadiationSetting")
        extra_tags.append("PositionerMotion")
        extra_tags.append("BodyPartExamined")
        extra_tags.append("StudyDescription")
        extra_tags.append("SeriesDescription")
        
        if extra_tags:
            def _col_fmt(s: str) -> str:
                return s[0].lower() + s[1:] if s else s
            extra_data = {_col_fmt(col): _extract_key(dcm, sid, col, _NA, False)
                          for col in extra_tags}

        if n_frames is None:
            n_frames = len(dicom_files)

        # This forms the row of the resulting table
        row = dict(patientId=patient_id,
                   caseId=None,
                   datetime=dt,
                   datetimeType=dt_type,
                   modality=modality,
                   size=size,
                   spacing=spacing,
<<<<<<< HEAD
                   thickness=thickness,
                   exam_tags=exam_tags,
                   image_tags=image_tags,
                   pixel_tags=pixel_tags,
                   nFrames=n_frames,
                   studyInstanceUID=study_uid,
                   seriesInstanceUID=series_uid,
                   sopInstanceUID=sop_uid)
        if extra_tags:
            row.update(extra_data)
=======
                   nFrames=n_frames)
        if extra_tags:
            row.update(extra_data)
        
        row["studyInstanceUID"] = study_uid
        row["seriesInstanceUID"] = series_uid
        row["sopInstanceUID"] = sop_uid
>>>>>>> c6bb2bbd
        # Path always comes last.
        row["path"] = str(series_dir)
        
        data.append(row)
        progress.update(i)

    data = pd.DataFrame(data)
    data = data.sort_values(["patientId", "datetime"]).reset_index(drop=True)
    data["caseId"] = data.groupby("patientId").cumcount()+1
    progress.finish()
    _logger.info("Done!")
    return data<|MERGE_RESOLUTION|>--- conflicted
+++ resolved
@@ -180,14 +180,8 @@
         folders_created.add(out_parent)
         if first_file_only and out_parent==previous_parent:
             continue
-<<<<<<< HEAD
-        dataset = dicom.dcmread(filepath)
-        # This fixes a problem for corrupted data sets.
-=======
         dataset = dicom.dcmread(filepath,
                                 stop_before_pixels=not (detect_empty or skip_empty))
-
->>>>>>> c6bb2bbd
         pixel_data_tag = dicom.tag.Tag("PixelData")
         
         # If detect_empty or skip_empty:
@@ -202,24 +196,14 @@
         if pixel_data_tag in dataset:
             # Reset pixel data.
             del dataset.PixelData
-
-        if _PYDICOM_MAJOR_VERSION >= 3:
-            dataset.save_as(str(out_file),
-                            enforce_file_format=True)
-        else:
-<<<<<<< HEAD
-            _logger.debug("No pixel data to remove: %s", filepath.stem)
+            
         if _PYDICOM_MAJOR_VERSION >= 3:
             dataset.save_as(str(out_file),
                             enforce_file_format=True)
         else:
             dataset.save_as(str(out_file),
                             write_like_original=True)
-=======
-            dataset.save_as(str(out_file),
-                            write_like_original=True)
-            
->>>>>>> c6bb2bbd
+
         files_created.append(out_file)
         previous_parent = out_parent
 
@@ -302,10 +286,7 @@
                            n_series_max: Optional[int]=None,
                            show_progress: bool=True,
                            extra_tags: Optional[List[str]]=[],
-<<<<<<< HEAD
-=======
                            read_pixel_data: bool=False,
->>>>>>> c6bb2bbd
                            ) -> pd.DataFrame:
     """
     Recursively search for DICOM data in a folder and represent the data
@@ -402,12 +383,8 @@
         assert(series_dir.name == series_id)
 
         sid         = series_id
-<<<<<<< HEAD
-        dcm         = dicom.dcmread(file_path)
-=======
         dcm         = dicom.dcmread(file_path, 
                                     stop_before_pixels=not read_pixel_data)
->>>>>>> c6bb2bbd
         patient_id  = dcm.PatientID
         dt, dt_type = _extract_time(dcm, sid)
         modality    = _extract_key(dcm, sid, "Modality",          _NA,  True)
@@ -420,12 +397,6 @@
         size        = _NA if (cols==None or rows==None) else [cols, rows]
         spacing     = _extract_key(dcm, sid, "PixelSpacing",      _NA,  False)
         n_frames    = _extract_key(dcm, sid, "NumberOfFrames",    None, False)
-<<<<<<< HEAD
-        image_tags  = _extract_key(dcm, sid, "ImageTags",         _NA,  False)
-        pixel_tags  = _extract_key(dcm, sid, "PixelTag",         _NA,  False)
-        exam_tags   = _extract_key(dcm, sid, "ExamTag",          _NA,  False)
-=======
->>>>>>> c6bb2bbd
         
         # Default extra columns...
         extra_tags.append("RadiationSetting")
@@ -451,18 +422,7 @@
                    modality=modality,
                    size=size,
                    spacing=spacing,
-<<<<<<< HEAD
                    thickness=thickness,
-                   exam_tags=exam_tags,
-                   image_tags=image_tags,
-                   pixel_tags=pixel_tags,
-                   nFrames=n_frames,
-                   studyInstanceUID=study_uid,
-                   seriesInstanceUID=series_uid,
-                   sopInstanceUID=sop_uid)
-        if extra_tags:
-            row.update(extra_data)
-=======
                    nFrames=n_frames)
         if extra_tags:
             row.update(extra_data)
@@ -470,7 +430,6 @@
         row["studyInstanceUID"] = study_uid
         row["seriesInstanceUID"] = series_uid
         row["sopInstanceUID"] = sop_uid
->>>>>>> c6bb2bbd
         # Path always comes last.
         row["path"] = str(series_dir)
         
